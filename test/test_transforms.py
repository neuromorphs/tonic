--- conflicted
+++ resolved
@@ -52,109 +52,79 @@
             "Event dropout with random drop probability should result in less than "
             " p*len(original) events dropped out."
         )
-<<<<<<< HEAD
-        assert events is not orig_events
-
-    @pytest.mark.parametrize("p, random_p", [(0.2, False), (0.5, True)])
-    def test_transform_drop_events(self, p, random_p):
-        orig_events, sensor_size = create_random_input()
-
-        transform = transforms.DropEvent(p=p, random_p=random_p)
-
-        events = transform(orig_events)
-
-        if random_p:
-            assert events.shape[0] >= (1 - p) * orig_events.shape[0], (
-                "Event dropout with random drop probability should result in less than "
-                " p*len(original) events dropped out."
-            )
-        else:
-            assert np.isclose(events.shape[0], (1 - p) * orig_events.shape[0]), (
-                "Event dropout should result in p*len(original) events" " dropped out."
-            )
-        assert np.isclose(
-            np.sum((events["t"] - np.sort(events["t"])) ** 2), 0
-        ), "Event dropout should maintain temporal order."
-        assert events is not orig_events
-
-    @pytest.mark.parametrize(
-        "duration_ratio",
-        [(0.1), (0.2), (0.3), (0.4), (0.5), (0.6), (0.7), (0.8), (0.9)],
-    )
-    def test_transform_drop_events_by_time(self, duration_ratio):
-        orig_events, sensor_size = create_random_input()
-
-        transform = transforms.DropEventByTime(duration_ratio=duration_ratio)
-
-        events = transform(orig_events)
-
-        assert len(events) < len(orig_events)
-
-        t_start = orig_events["t"].min()
-        t_end = orig_events["t"].max()
-
-        # checks that there is no events during a period of the defined duration ratio
-        duration = (t_end - t_start) * duration_ratio
-
-        diffs = np.diff(events["t"])
-
-        assert np.any(
-            diffs >= duration
-        ), f"There should be no events during {duration} in the obtained sequence."
-
-    @pytest.mark.parametrize(
-        "area_ratio",
-        [(0.1), (0.2), (0.3), (0.4), (0.5), (0.6), (0.7), (0.8), (0.9)],
-    )
-    def test_transform_drop_events_by_area(self, area_ratio):
-        orig_events, sensor_size = create_random_input()
-
-        transform = transforms.DropEventByArea(sensor_size, area_ratio)
-
-        events = transform(orig_events)
-
-        assert len(events) < len(orig_events)  # events were dropped by the transform
-
-        # checks that an area of the right dimension contains no events in the resulting sequence
-        cut_w = int(area_ratio * sensor_size[0])
-        cut_h = int(area_ratio * sensor_size[1])
-
-        to_im = transforms.ToImage(sensor_size)
-        frame = to_im(events)
-        orig_frame = to_im(orig_events)
-        cmp = frame - orig_frame
-        dropped_events = len(orig_events) - len(events)
-
-        # goal: find the area that contains the same number of dropped events
-        dropped_area_found = False
-        for bbx1 in range(0, (sensor_size[0] - cut_w)):
-            bbx2 = bbx1 + cut_w
-            for bby1 in range(0, (sensor_size[1] - cut_h)):
-                bby2 = bby1 + cut_h
-
-                if abs(np.sum(cmp[:, bby1:bby2, bbx1:bbx2])) == dropped_events:
-                    dropped_area_found = True
-                    break
-
-        assert (
-            dropped_area_found is True
-        ), f"There should be an area with {dropped_events} events dropped in the obtained sequence."
-
-    def test_transform_decimation(self):
-        n = 10
-
-        orig_events, sensor_size = create_random_input(
-            sensor_size=(1, 1, 2), n_events=1000
-=======
     else:
         assert np.isclose(events.shape[0], (1 - p) * orig_events.shape[0]), (
             "Event dropout should result in p*len(original) events" " dropped out."
->>>>>>> c454584a
         )
     assert np.isclose(
         np.sum((events["t"] - np.sort(events["t"])) ** 2), 0
     ), "Event dropout should maintain temporal order."
     assert events is not orig_events
+
+
+@pytest.mark.parametrize(
+    "duration_ratio",
+    [(0.1), (0.2), (0.3), (0.4), (0.5), (0.6), (0.7), (0.8), (0.9)],
+)
+def test_transform_drop_events_by_time(duration_ratio):
+    orig_events, sensor_size = create_random_input()
+
+    transform = transforms.DropEventByTime(duration_ratio=duration_ratio)
+
+    events = transform(orig_events)
+
+    assert len(events) < len(orig_events)
+
+    t_start = orig_events["t"].min()
+    t_end = orig_events["t"].max()
+
+    # checks that there is no events during a period of the defined duration ratio
+    duration = (t_end - t_start) * duration_ratio
+
+    diffs = np.diff(events["t"])
+
+    assert np.any(
+        diffs >= duration
+    ), f"There should be no events during {duration} in the obtained sequence."
+
+
+@pytest.mark.parametrize(
+    "area_ratio",
+    [(0.1), (0.2), (0.3), (0.4), (0.5), (0.6), (0.7), (0.8), (0.9)],
+)
+def test_transform_drop_events_by_area(area_ratio):
+    orig_events, sensor_size = create_random_input()
+
+    transform = transforms.DropEventByArea(sensor_size, area_ratio)
+
+    events = transform(orig_events)
+
+    assert len(events) < len(orig_events)  # events were dropped by the transform
+
+    # checks that an area of the right dimension contains no events in the resulting sequence
+    cut_w = int(area_ratio * sensor_size[0])
+    cut_h = int(area_ratio * sensor_size[1])
+
+    to_im = transforms.ToImage(sensor_size)
+    frame = to_im(events)
+    orig_frame = to_im(orig_events)
+    cmp = frame - orig_frame
+    dropped_events = len(orig_events) - len(events)
+
+    # goal: find the area that contains the same number of dropped events
+    dropped_area_found = False
+    for bbx1 in range(0, (sensor_size[0] - cut_w)):
+        bbx2 = bbx1 + cut_w
+        for bby1 in range(0, (sensor_size[1] - cut_h)):
+            bby2 = bby1 + cut_h
+
+            if abs(np.sum(cmp[:, bby1:bby2, bbx1:bbx2])) == dropped_events:
+                dropped_area_found = True
+                break
+
+    assert (
+        dropped_area_found is True
+    ), f"There should be an area with {dropped_events} events dropped in the obtained sequence."
 
 
 def test_transform_decimation():
