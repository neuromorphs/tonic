--- conflicted
+++ resolved
@@ -1,13 +1,10 @@
 from .flip_lr import flip_lr_numpy
 from .flip_ud import flip_ud_numpy
-<<<<<<< HEAD
 from .drop_event import drop_event_numpy
-=======
 from .spatial_jitter import spatial_jitter_numpy
 from .mix_ev_streams import mix_ev_streams
 from .refractory_period import refractory_period_numpy
 from .crop import crop_numpy
->>>>>>> 25f8f38c
 from .utils import guess_event_ordering_numpy, is_multi_image
 from .time_reversal import time_reversal_numpy
 from .time_skew import time_skew_numpy
@@ -15,11 +12,9 @@
 __all__ = [
     flip_lr_numpy,
     flip_ud_numpy,
-<<<<<<< HEAD
     guess_event_ordering_numpy,
     is_multi_image,
     drop_event_numpy,
-=======
     spatial_jitter_numpy,
     refractory_period_numpy,
     mix_ev_streams,
@@ -27,5 +22,4 @@
     guess_event_ordering_numpy,
     is_multi_image,
     time_skew_numpy,
->>>>>>> 25f8f38c
 ]