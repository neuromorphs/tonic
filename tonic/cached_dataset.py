import os
import shutil
from typing import Callable, Optional, Tuple, Iterable, Union
from warnings import warn
from dataclasses import dataclass
import h5py
from pathlib import Path
import hashlib
import numpy as np
import logging


def save_to_cache(data, targets, file_path: Union[str, Path], compression: bool = True) -> None:
    """
    Save data to caching path on disk in an hdf5 file. Can deal with data
    that is a dictionary.
    Args:
        data: numpy ndarray-like or a list thereof.
        targets: same as data, can be None.
        file_path: caching file path.
        compression: Whether to apply compression. (default = True - uses lzf compression)
    """
    with h5py.File(file_path, "w") as f:
        for name, data in zip(["data", "target"], [data, targets]):
            if type(data) != tuple:
                data = (data,)
            # can be events, frames, imu, gps, target etc.
            for i, data_piece in enumerate(data):
                if type(data_piece) == dict:
                    for key, item in data_piece.items():
                        f.create_dataset(
                            f"{name}/{i}/{key}",
                            data=item,
                            compression="lzf" if type(item) == np.ndarray and compression else None,
                        )
                else:
                    f.create_dataset(
                        f"{name}/{i}",
                        data=data_piece,
                        compression="lzf" if type(data_piece) == np.ndarray and compression else None,
                    )


def load_from_cache(file_path: Union[str, Path]) -> Tuple:
    """
    Load data from file cache, separately for (data) and (targets). Can assemble dictionaries back together.
    Args:
        file_path: caching file path.
    Returns:
        data, targets
    """
    data_list = []
    target_list = []
    with h5py.File(file_path, "r") as f:
        for name, _list in zip(["data", "target"], [data_list, target_list]):
            for index in f[name].keys():
                if hasattr(f[f"{name}/{index}"], "keys"):
                    data = {
                        key: f[f"{name}/{index}/{key}"][()]
                        for key in f[f"{name}/{index}"].keys()
                    }
                else:
                    data = f[f"{name}/{index}"][()]
                _list.append(data)
    if len(data_list) == 1:
        data_list = data_list[0]
    if len(target_list) == 1:
        target_list = target_list[0]
    return data_list, target_list


@dataclass
class CachedDataset:
    """
    CachedDataset caches the data samples to the hard drive for subsequent reads, thereby potentially improving data loading speeds.
<<<<<<< HEAD
    If dataset is None, then the length of this dataset will be inferred from the number of files in the caching folder.
=======
    If dataset is None, then the length of this dataset will be inferred from the number of files in the caching folder. Pay
    attention to the cache path you're providing, as CachedDataset will simply check if there is a file present with the index that
    it is looking for. When using train/test splits, it is wise to also take that into account in the cache path.

    .. note:: When you change the transform that is applied before caching, CachedDataset cannot know about this and will present you
              with an old file. To avoid this you either have to clear your cache folder manually when needed, incorporate all
              transformation parameters into the cache path which creates a tree of cache files or use reset_cache=True.
>>>>>>> 13fc32c7

    Parameters:
        dataset:
            Dataset to be cached. Can be None, if only files in cache_path should be used.
        cache_path:
            The preferred path where the cache will be written to and read from.
        reset_cache:
            When True, will clear out the cache path during initialisation. Default is False
        transform:
            Transforms to be applied on the data
        target_transform:
            Transforms to be applied on the label/targets
        num_copies:
            Number of copies of each sample to be cached.
            This is a useful parameter if the dataset is being augmented with slow, random transforms.
        compression:
            Whether to apply compression (if true uses lzf compression)
    """

    dataset: Iterable
    cache_path: str
    reset_cache: bool = False
    transform: Optional[Callable] = None
    target_transform: Optional[Callable] = None
    num_copies: int = 1
    compression: bool = True

    def __post_init__(self):
        super().__init__()
        # Create cache directory
        if not os.path.isdir(self.cache_path):
            os.makedirs(self.cache_path)
        if self.reset_cache:
            shutil.rmtree(self.cache_path)
            os.makedirs(self.cache_path)
        if self.dataset is None:
            self.n_samples = (
                len(
                    [
                        name
                        for name in os.listdir(self.cache_path)
                        if os.path.isfile(os.path.join(self.cache_path, name))
                        and name.endswith(".hdf5")
                    ]
                )
                // self.num_copies
            )
        else:
            self.n_samples = len(self.dataset)

    def __getitem__(self, item) -> (object, object):
        copy = np.random.randint(self.num_copies)
        file_path = os.path.join(self.cache_path, f"{item}_{copy}.hdf5")
        try:
            data, targets = load_from_cache(file_path)
        except (FileNotFoundError, OSError) as _:
            logging.info(
                f"Data {item}: {file_path} not in cache, generating it now",
                stacklevel=2,
            )
            data, targets = self.dataset[item]
            save_to_cache(data, targets, file_path=file_path, compression=self.compression)
            # format might change during save to hdf5,
            # i.e. tensors -> np arrays
            data, targets = load_from_cache(file_path)

        if self.transform:
            data = self.transform(data)
        if self.target_transform:
            targets = self.target_transform(targets)
        return data, targets

    def __len__(self):
        return self.n_samples<|MERGE_RESOLUTION|>--- conflicted
+++ resolved
@@ -73,9 +73,6 @@
 class CachedDataset:
     """
     CachedDataset caches the data samples to the hard drive for subsequent reads, thereby potentially improving data loading speeds.
-<<<<<<< HEAD
-    If dataset is None, then the length of this dataset will be inferred from the number of files in the caching folder.
-=======
     If dataset is None, then the length of this dataset will be inferred from the number of files in the caching folder. Pay
     attention to the cache path you're providing, as CachedDataset will simply check if there is a file present with the index that
     it is looking for. When using train/test splits, it is wise to also take that into account in the cache path.
@@ -83,7 +80,6 @@
     .. note:: When you change the transform that is applied before caching, CachedDataset cannot know about this and will present you
               with an old file. To avoid this you either have to clear your cache folder manually when needed, incorporate all
               transformation parameters into the cache path which creates a tree of cache files or use reset_cache=True.
->>>>>>> 13fc32c7
 
     Parameters:
         dataset:
